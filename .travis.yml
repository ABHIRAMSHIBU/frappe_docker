sudo: required

dist: xenial

services:
  - docker

before_install:
  - if [[ "$BUILD" != "development" ]]; then
    echo "$DOCKER_PASSWORD" | docker login -u "$DOCKER_USERNAME" --password-stdin;
    sudo apt-get update && sudo apt-get -y install git;
    fi
  - if [[ $BUILD == "development" ]];then
    sudo apt-get update && sudo apt-get -y install docker-compose;
    fi
  - chmod u+x ./travis.py

after_success:
  - docker --version

jobs:
  include:
    - stage: "Build Frappe python environment (edge)"
      if: branch = develop AND type != pull_request
      script:
<<<<<<< HEAD
        - docker build -t frappe-worker -f build/frappe-worker/Dockerfile .
        - docker tag frappe-worker frappe/frappe-worker:edge
        - docker tag frappe-worker frappe/frappe-worker:develop
        - docker push frappe/frappe-worker:edge
        - docker push frappe/frappe-worker:develop
    - stage: "Build Frappe nginx + static assets (edge)"
      if: branch = develop AND type != pull_request
      script:
        - docker build -t frappe-assets -f build/frappe-assets/Dockerfile .
        - docker tag frappe-assets frappe/frappe-assets:edge
        - docker tag frappe-assets frappe/frappe-assets:develop
        - docker push frappe/frappe-assets:edge
        - docker push frappe/frappe-assets:develop
    - stage: "Build ERPNext python environment (edge)"
      if: branch = develop AND type != pull_request
      script:
        - docker build -t erpnext-worker -f build/erpnext-worker/Dockerfile .
        - docker tag erpnext-worker frappe/erpnext-worker:edge
        - docker tag erpnext-worker frappe/erpnext-worker:develop
        - docker push frappe/erpnext-worker:edge
        - docker push frappe/erpnext-worker:develop
    - stage: "Build ERPNext nginx + static assets (edge)"
      if: branch = develop AND type != pull_request
      script:
        - docker build -t erpnext-assets -f build/erpnext-assets/Dockerfile .
        - docker tag erpnext-assets frappe/erpnext-assets:edge
        - docker tag erpnext-assets frappe/erpnext-assets:develop
        - docker push frappe/erpnext-assets:edge
        - docker push frappe/erpnext-assets:develop
    - stage: "Build Frappe socketio service (edge)"
      if: branch = develop AND type != pull_request
      script:
        - docker build -t frappe-socketio -f build/frappe-socketio/Dockerfile .
        - docker tag frappe-socketio frappe/frappe-socketio:edge
        - docker tag frappe-socketio frappe/frappe-socketio:develop
        - docker push frappe/frappe-socketio:edge
        - docker push frappe/frappe-socketio:develop
    - stage: "Build Frappe python environment (v12)"
      if: branch = master AND type != pull_request
      script:
        - git clone https://github.com/frappe/frappe --branch version-12
        - cd frappe
        - git fetch --tags
        - export VERSION=$(git tag --list --sort=-version:refname "v12*" | sed -n 1p | sed -e 's#.*@\(\)#\1#')
        - cd ..
        - docker build -t frappe/frappe-worker:$VERSION -f build/frappe-worker/v12.Dockerfile .
        - docker tag frappe/frappe-worker:$VERSION frappe/frappe-worker:version-12
        - docker tag frappe/frappe-worker:$VERSION frappe/frappe-worker:v12
        - docker push frappe/frappe-worker:$VERSION
        - docker push frappe/frappe-worker:version-12
        - docker push frappe/frappe-worker:v12
    - stage: "Build Frappe nginx + static assets (v12)"
      if: branch = master AND type != pull_request
      script:
        - git clone https://github.com/frappe/frappe --branch version-12
        - cd frappe
        - git fetch --tags
        - export VERSION=$(git tag --list --sort=-version:refname "v12*" | sed -n 1p | sed -e 's#.*@\(\)#\1#')
        - cd ..
        - docker build -t frappe/frappe-assets:$VERSION -f build/frappe-assets/v12.Dockerfile .
        - docker tag frappe/frappe-assets:$VERSION frappe/frappe-assets:version-12
        - docker tag frappe/frappe-assets:$VERSION frappe/frappe-assets:v12
        - docker push frappe/frappe-assets:$VERSION
        - docker push frappe/frappe-assets:version-12
        - docker push frappe/frappe-assets:v12
    - stage: "Build ERPNext python environment (v12)"
      if: branch = master AND type != pull_request
      script:
        - git clone https://github.com/frappe/erpnext --branch version-12
        - cd erpnext
        - git fetch --tags
        - export VERSION=$(git tag --list --sort=-version:refname "v12*" | sed -n 1p | sed -e 's#.*@\(\)#\1#')
        - cd ..
        - docker build -t frappe/erpnext-worker:$VERSION -f build/erpnext-worker/v12.Dockerfile .
        - docker tag frappe/erpnext-worker:$VERSION frappe/erpnext-worker:version-12
        - docker tag frappe/erpnext-worker:$VERSION frappe/erpnext-worker:v12
        - docker push frappe/erpnext-worker:$VERSION
        - docker push frappe/erpnext-worker:version-12
        - docker push frappe/erpnext-worker:v12
    - stage: "Build ERPNext nginx + static assets (v12)"
      if: branch = master AND type != pull_request
      script:
        - git clone https://github.com/frappe/erpnext --branch version-12
        - cd erpnext
        - git fetch --tags
        - export VERSION=$(git tag --list --sort=-version:refname "v12*" | sed -n 1p | sed -e 's#.*@\(\)#\1#')
        - cd ..
        - docker build -t frappe/erpnext-assets:$VERSION -f build/erpnext-assets/v12.Dockerfile .
        - docker tag frappe/erpnext-assets:$VERSION frappe/erpnext-assets:version-12
        - docker tag frappe/erpnext-assets:$VERSION frappe/erpnext-assets:v12
        - docker push frappe/erpnext-assets:$VERSION
        - docker push frappe/erpnext-assets:version-12
        - docker push frappe/erpnext-assets:v12
    - stage: "Build Frappe socketio service (v12)"
      if: branch = master AND type != pull_request
      script:
        - git clone https://github.com/frappe/frappe --branch version-12
        - cd frappe
        - git fetch --tags
        - export VERSION=$(git tag --list --sort=-version:refname "v12*" | sed -n 1p | sed -e 's#.*@\(\)#\1#')
        - cd ..
        - docker build -t frappe/frappe-socketio:$VERSION -f build/frappe-socketio/v12.Dockerfile .
        - docker tag frappe/frappe-socketio:$VERSION frappe/frappe-socketio:version-12
        - docker tag frappe/frappe-socketio:$VERSION frappe/frappe-socketio:v12
        - docker push frappe/frappe-socketio:$VERSION
        - docker push frappe/frappe-socketio:version-12
        - docker push frappe/frappe-socketio:v12
    - stage: "Build Frappe python environment (v11)"
      if: branch = master AND type != pull_request
      script:
        - git clone https://github.com/frappe/frappe --branch version-11
        - cd frappe
        - git fetch --tags
        - export VERSION=$(git tag --list --sort=-version:refname "v11*" | sed -n 1p | sed -e 's#.*@\(\)#\1#')
        - cd ..
        - docker build -t frappe/frappe-worker:$VERSION -f build/frappe-worker/v11.Dockerfile .
        - docker tag frappe/frappe-worker:$VERSION frappe/frappe-worker:version-11
        - docker tag frappe/frappe-worker:$VERSION frappe/frappe-worker:v11
        - docker push frappe/frappe-worker:$VERSION
        - docker push frappe/frappe-worker:version-11
        - docker push frappe/frappe-worker:v11
    - stage: "Build Frappe nginx + static assets (v11)"
      if: branch = master AND type != pull_request
      script:
        - git clone https://github.com/frappe/frappe --branch version-11
        - cd frappe
        - git fetch --tags
        - export VERSION=$(git tag --list --sort=-version:refname "v11*" | sed -n 1p | sed -e 's#.*@\(\)#\1#')
        - cd ..
        - docker build -t frappe/frappe-assets:$VERSION -f build/frappe-assets/v11.Dockerfile .
        - docker tag frappe/frappe-assets:$VERSION frappe/frappe-assets:version-11
        - docker tag frappe/frappe-assets:$VERSION frappe/frappe-assets:v11
        - docker push frappe/frappe-assets:$VERSION
        - docker push frappe/frappe-assets:version-11
        - docker push frappe/frappe-assets:v11
    - stage: "Build ERPNext python environment (v11)"
      if: branch = master AND type != pull_request
      script:
        - git clone https://github.com/frappe/erpnext --branch version-11
        - cd erpnext
        - git fetch --tags
        - export VERSION=$(git tag --list --sort=-version:refname "v11*" | sed -n 1p | sed -e 's#.*@\(\)#\1#')
        - cd ..
        - docker build -t frappe/erpnext-worker:$VERSION -f build/erpnext-worker/v11.Dockerfile .
        - docker tag frappe/erpnext-worker:$VERSION frappe/erpnext-worker:version-11
        - docker tag frappe/erpnext-worker:$VERSION frappe/erpnext-worker:v11
        - docker push frappe/erpnext-worker:$VERSION
        - docker push frappe/erpnext-worker:version-11
        - docker push frappe/erpnext-worker:v11
    - stage: "Build ERPNext nginx + static assets (v11)"
      if: branch = master AND type != pull_request
      script:
        - git clone https://github.com/frappe/erpnext --branch version-11
        - cd erpnext
        - git fetch --tags
        - export VERSION=$(git tag --list --sort=-version:refname "v11*" | sed -n 1p | sed -e 's#.*@\(\)#\1#')
        - cd ..
        - docker build -t frappe/erpnext-assets:$VERSION -f build/erpnext-assets/v11.Dockerfile .
        - docker tag frappe/erpnext-assets:$VERSION frappe/erpnext-assets:version-11
        - docker tag frappe/erpnext-assets:$VERSION frappe/erpnext-assets:v11
        - docker push frappe/erpnext-assets:$VERSION
        - docker push frappe/erpnext-assets:version-11
        - docker push frappe/erpnext-assets:v11
    - stage: "Build Frappe socketio service (v11)"
=======
        - ./travis.py frappe --worker --tag edge 
        - ./travis.py frappe --worker --tag develop --tag-only
    - name: "Build Frappe nginx + static assets (edge)"
      if: branch = develop AND type != pull_request
      script:
        - ./travis.py frappe --nginx --tag edge
        - ./travis.py frappe --nginx --tag develop--tag-only
    - name: "Build ERPNext python environment (edge)"
      if: branch = develop AND type != pull_request
      script:
        - ./travis.py erpnext --worker --tag edge
        - ./travis.py erpnext --worker --tag develop --tag-only
    - name: "Build ERPNext nginx + static assets (edge)"
      if: branch = develop AND type != pull_request
      script:
        - ./travis.py erpnext --nginx --tag edge 
        - ./travis.py erpnext --nginx --tag develop --tag-only
    - name: "Build Frappe socketio service (edge)"
      if: branch = develop AND type != pull_request
      script:
        - ./travis.py frappe --socketio --tag edge
        - ./travis.py frappe --socketio --tag develop --tag-only
    - name: "Build Frappe python environment (v12)"
      if: branch = master AND type != pull_request
      script:
        - ./travis.py frappe --worker --git-branch 12 
        - ./travis.py frappe --worker --tag v12 --tag-only
        - ./travis.py frappe --worker --tag version-12 --tag-only
    - name: "Build Frappe nginx + static assets (v12)"
      if: branch = master AND type != pull_request
      script:
        - ./travis.py frappe --nginx --git-branch 12 
        - ./travis.py frappe --nginx --tag v12 --tag-only
        - ./travis.py frappe --nginx --tag version-12 --tag-only
    - name: "Build ERPNext python environment (v12)"
      if: branch = master AND type != pull_request
      script:
        - ./travis.py erpnext --worker --git-branch 12
        - ./travis.py erpnext --worker --tag v12 --tag-only
        - ./travis.py erpnext --worker --tag version-12 --tag-only
    - name: "Build ERPNext nginx + static assets (v12)"
      if: branch = master AND type != pull_request
      script:
        - ./travis.py erpnext --nginx --git-branch 12
        - ./travis.py erpnext --nginx --tag v12 --tag-only
        - ./travis.py erpnext --nginx --tag version-12 --tag-only
    - name: "Build Frappe socketio service (v11)"
      if: branch = master AND type != pull_request
      script:
        - ./travis.py frappe --socketio --git-branch 11
        - ./travis.py frappe --socketio --tag v11 --tag-only
        - ./travis.py frappe --socketio --tag version-11 --tag-only
    - name: "Build Frappe python environment (v11)"
      if: branch = master AND type != pull_request
      script:
        - ./travis.py frappe --worker --git-branch 11 
        - ./travis.py frappe --worker --tag v11 --tag-only
        - ./travis.py frappe  --worker --tag version-11 --tag-only
    - name: "Build Frappe nginx + static assets (v11)"
      if: branch = master AND type != pull_request
      script:
        - ./travis.py erpnext frappe --nginx --git-branch 11 
        - ./travis.py erpnext frappe --nginx --tag v11 --tag-only
        - ./travis.py erpnext frappe --nginx --tag version-11 --tag-only
    - name: "Build ERPNext python environment (v11)"
      if: branch = master AND type != pull_request
      script:
        - ./travis.py erpnext --worker --git-branch 11
        - ./travis.py erpnext --worker --tag v11 --tag-only
        - ./travis.py erpnext --worker --tag version-11 --tag-only
    - name: "Build ERPNext nginx + static assets (v11)"
      if: branch = master AND type != pull_request
      script:
        - ./travis.py erpnext --nginx --git-branch 11
        - ./travis.py erpnext --nginx --tag v11 --tag-only
        - ./travis.py erpnext --nginx --tag version-11 --tag-only
    - name: "Build Frappe socketio service (v11)"
>>>>>>> 301e5e3a
      if: branch = master AND type != pull_request
      script:
        - ./travis.py frappe --socketio --git-branch 11
        - ./travis.py frappe --socketio --tag v11 --tag-only
        - ./travis.py frappe --socketio --tag version-11 --tag-only
        
    <|MERGE_RESOLUTION|>--- conflicted
+++ resolved
@@ -23,250 +23,83 @@
     - stage: "Build Frappe python environment (edge)"
       if: branch = develop AND type != pull_request
       script:
-<<<<<<< HEAD
-        - docker build -t frappe-worker -f build/frappe-worker/Dockerfile .
-        - docker tag frappe-worker frappe/frappe-worker:edge
-        - docker tag frappe-worker frappe/frappe-worker:develop
-        - docker push frappe/frappe-worker:edge
-        - docker push frappe/frappe-worker:develop
-    - stage: "Build Frappe nginx + static assets (edge)"
-      if: branch = develop AND type != pull_request
-      script:
-        - docker build -t frappe-assets -f build/frappe-assets/Dockerfile .
-        - docker tag frappe-assets frappe/frappe-assets:edge
-        - docker tag frappe-assets frappe/frappe-assets:develop
-        - docker push frappe/frappe-assets:edge
-        - docker push frappe/frappe-assets:develop
-    - stage: "Build ERPNext python environment (edge)"
-      if: branch = develop AND type != pull_request
-      script:
-        - docker build -t erpnext-worker -f build/erpnext-worker/Dockerfile .
-        - docker tag erpnext-worker frappe/erpnext-worker:edge
-        - docker tag erpnext-worker frappe/erpnext-worker:develop
-        - docker push frappe/erpnext-worker:edge
-        - docker push frappe/erpnext-worker:develop
-    - stage: "Build ERPNext nginx + static assets (edge)"
-      if: branch = develop AND type != pull_request
-      script:
-        - docker build -t erpnext-assets -f build/erpnext-assets/Dockerfile .
-        - docker tag erpnext-assets frappe/erpnext-assets:edge
-        - docker tag erpnext-assets frappe/erpnext-assets:develop
-        - docker push frappe/erpnext-assets:edge
-        - docker push frappe/erpnext-assets:develop
-    - stage: "Build Frappe socketio service (edge)"
-      if: branch = develop AND type != pull_request
-      script:
-        - docker build -t frappe-socketio -f build/frappe-socketio/Dockerfile .
-        - docker tag frappe-socketio frappe/frappe-socketio:edge
-        - docker tag frappe-socketio frappe/frappe-socketio:develop
-        - docker push frappe/frappe-socketio:edge
-        - docker push frappe/frappe-socketio:develop
-    - stage: "Build Frappe python environment (v12)"
-      if: branch = master AND type != pull_request
-      script:
-        - git clone https://github.com/frappe/frappe --branch version-12
-        - cd frappe
-        - git fetch --tags
-        - export VERSION=$(git tag --list --sort=-version:refname "v12*" | sed -n 1p | sed -e 's#.*@\(\)#\1#')
-        - cd ..
-        - docker build -t frappe/frappe-worker:$VERSION -f build/frappe-worker/v12.Dockerfile .
-        - docker tag frappe/frappe-worker:$VERSION frappe/frappe-worker:version-12
-        - docker tag frappe/frappe-worker:$VERSION frappe/frappe-worker:v12
-        - docker push frappe/frappe-worker:$VERSION
-        - docker push frappe/frappe-worker:version-12
-        - docker push frappe/frappe-worker:v12
-    - stage: "Build Frappe nginx + static assets (v12)"
-      if: branch = master AND type != pull_request
-      script:
-        - git clone https://github.com/frappe/frappe --branch version-12
-        - cd frappe
-        - git fetch --tags
-        - export VERSION=$(git tag --list --sort=-version:refname "v12*" | sed -n 1p | sed -e 's#.*@\(\)#\1#')
-        - cd ..
-        - docker build -t frappe/frappe-assets:$VERSION -f build/frappe-assets/v12.Dockerfile .
-        - docker tag frappe/frappe-assets:$VERSION frappe/frappe-assets:version-12
-        - docker tag frappe/frappe-assets:$VERSION frappe/frappe-assets:v12
-        - docker push frappe/frappe-assets:$VERSION
-        - docker push frappe/frappe-assets:version-12
-        - docker push frappe/frappe-assets:v12
-    - stage: "Build ERPNext python environment (v12)"
-      if: branch = master AND type != pull_request
-      script:
-        - git clone https://github.com/frappe/erpnext --branch version-12
-        - cd erpnext
-        - git fetch --tags
-        - export VERSION=$(git tag --list --sort=-version:refname "v12*" | sed -n 1p | sed -e 's#.*@\(\)#\1#')
-        - cd ..
-        - docker build -t frappe/erpnext-worker:$VERSION -f build/erpnext-worker/v12.Dockerfile .
-        - docker tag frappe/erpnext-worker:$VERSION frappe/erpnext-worker:version-12
-        - docker tag frappe/erpnext-worker:$VERSION frappe/erpnext-worker:v12
-        - docker push frappe/erpnext-worker:$VERSION
-        - docker push frappe/erpnext-worker:version-12
-        - docker push frappe/erpnext-worker:v12
-    - stage: "Build ERPNext nginx + static assets (v12)"
-      if: branch = master AND type != pull_request
-      script:
-        - git clone https://github.com/frappe/erpnext --branch version-12
-        - cd erpnext
-        - git fetch --tags
-        - export VERSION=$(git tag --list --sort=-version:refname "v12*" | sed -n 1p | sed -e 's#.*@\(\)#\1#')
-        - cd ..
-        - docker build -t frappe/erpnext-assets:$VERSION -f build/erpnext-assets/v12.Dockerfile .
-        - docker tag frappe/erpnext-assets:$VERSION frappe/erpnext-assets:version-12
-        - docker tag frappe/erpnext-assets:$VERSION frappe/erpnext-assets:v12
-        - docker push frappe/erpnext-assets:$VERSION
-        - docker push frappe/erpnext-assets:version-12
-        - docker push frappe/erpnext-assets:v12
-    - stage: "Build Frappe socketio service (v12)"
-      if: branch = master AND type != pull_request
-      script:
-        - git clone https://github.com/frappe/frappe --branch version-12
-        - cd frappe
-        - git fetch --tags
-        - export VERSION=$(git tag --list --sort=-version:refname "v12*" | sed -n 1p | sed -e 's#.*@\(\)#\1#')
-        - cd ..
-        - docker build -t frappe/frappe-socketio:$VERSION -f build/frappe-socketio/v12.Dockerfile .
-        - docker tag frappe/frappe-socketio:$VERSION frappe/frappe-socketio:version-12
-        - docker tag frappe/frappe-socketio:$VERSION frappe/frappe-socketio:v12
-        - docker push frappe/frappe-socketio:$VERSION
-        - docker push frappe/frappe-socketio:version-12
-        - docker push frappe/frappe-socketio:v12
-    - stage: "Build Frappe python environment (v11)"
-      if: branch = master AND type != pull_request
-      script:
-        - git clone https://github.com/frappe/frappe --branch version-11
-        - cd frappe
-        - git fetch --tags
-        - export VERSION=$(git tag --list --sort=-version:refname "v11*" | sed -n 1p | sed -e 's#.*@\(\)#\1#')
-        - cd ..
-        - docker build -t frappe/frappe-worker:$VERSION -f build/frappe-worker/v11.Dockerfile .
-        - docker tag frappe/frappe-worker:$VERSION frappe/frappe-worker:version-11
-        - docker tag frappe/frappe-worker:$VERSION frappe/frappe-worker:v11
-        - docker push frappe/frappe-worker:$VERSION
-        - docker push frappe/frappe-worker:version-11
-        - docker push frappe/frappe-worker:v11
-    - stage: "Build Frappe nginx + static assets (v11)"
-      if: branch = master AND type != pull_request
-      script:
-        - git clone https://github.com/frappe/frappe --branch version-11
-        - cd frappe
-        - git fetch --tags
-        - export VERSION=$(git tag --list --sort=-version:refname "v11*" | sed -n 1p | sed -e 's#.*@\(\)#\1#')
-        - cd ..
-        - docker build -t frappe/frappe-assets:$VERSION -f build/frappe-assets/v11.Dockerfile .
-        - docker tag frappe/frappe-assets:$VERSION frappe/frappe-assets:version-11
-        - docker tag frappe/frappe-assets:$VERSION frappe/frappe-assets:v11
-        - docker push frappe/frappe-assets:$VERSION
-        - docker push frappe/frappe-assets:version-11
-        - docker push frappe/frappe-assets:v11
-    - stage: "Build ERPNext python environment (v11)"
-      if: branch = master AND type != pull_request
-      script:
-        - git clone https://github.com/frappe/erpnext --branch version-11
-        - cd erpnext
-        - git fetch --tags
-        - export VERSION=$(git tag --list --sort=-version:refname "v11*" | sed -n 1p | sed -e 's#.*@\(\)#\1#')
-        - cd ..
-        - docker build -t frappe/erpnext-worker:$VERSION -f build/erpnext-worker/v11.Dockerfile .
-        - docker tag frappe/erpnext-worker:$VERSION frappe/erpnext-worker:version-11
-        - docker tag frappe/erpnext-worker:$VERSION frappe/erpnext-worker:v11
-        - docker push frappe/erpnext-worker:$VERSION
-        - docker push frappe/erpnext-worker:version-11
-        - docker push frappe/erpnext-worker:v11
-    - stage: "Build ERPNext nginx + static assets (v11)"
-      if: branch = master AND type != pull_request
-      script:
-        - git clone https://github.com/frappe/erpnext --branch version-11
-        - cd erpnext
-        - git fetch --tags
-        - export VERSION=$(git tag --list --sort=-version:refname "v11*" | sed -n 1p | sed -e 's#.*@\(\)#\1#')
-        - cd ..
-        - docker build -t frappe/erpnext-assets:$VERSION -f build/erpnext-assets/v11.Dockerfile .
-        - docker tag frappe/erpnext-assets:$VERSION frappe/erpnext-assets:version-11
-        - docker tag frappe/erpnext-assets:$VERSION frappe/erpnext-assets:v11
-        - docker push frappe/erpnext-assets:$VERSION
-        - docker push frappe/erpnext-assets:version-11
-        - docker push frappe/erpnext-assets:v11
-    - stage: "Build Frappe socketio service (v11)"
-=======
         - ./travis.py frappe --worker --tag edge 
         - ./travis.py frappe --worker --tag develop --tag-only
-    - name: "Build Frappe nginx + static assets (edge)"
+    - stage: "Build Frappe nginx + static assets (edge)"
       if: branch = develop AND type != pull_request
       script:
         - ./travis.py frappe --nginx --tag edge
         - ./travis.py frappe --nginx --tag develop--tag-only
-    - name: "Build ERPNext python environment (edge)"
+    - stage: "Build ERPNext python environment (edge)"
       if: branch = develop AND type != pull_request
       script:
         - ./travis.py erpnext --worker --tag edge
         - ./travis.py erpnext --worker --tag develop --tag-only
-    - name: "Build ERPNext nginx + static assets (edge)"
+    - stage: "Build ERPNext nginx + static assets (edge)"
       if: branch = develop AND type != pull_request
       script:
         - ./travis.py erpnext --nginx --tag edge 
         - ./travis.py erpnext --nginx --tag develop --tag-only
-    - name: "Build Frappe socketio service (edge)"
+    - stage: "Build Frappe socketio service (edge)"
       if: branch = develop AND type != pull_request
       script:
         - ./travis.py frappe --socketio --tag edge
         - ./travis.py frappe --socketio --tag develop --tag-only
-    - name: "Build Frappe python environment (v12)"
+    - stage: "Build Frappe python environment (v12)"
       if: branch = master AND type != pull_request
       script:
         - ./travis.py frappe --worker --git-branch 12 
         - ./travis.py frappe --worker --tag v12 --tag-only
         - ./travis.py frappe --worker --tag version-12 --tag-only
-    - name: "Build Frappe nginx + static assets (v12)"
+    - stage: "Build Frappe nginx + static assets (v12)"
       if: branch = master AND type != pull_request
       script:
         - ./travis.py frappe --nginx --git-branch 12 
         - ./travis.py frappe --nginx --tag v12 --tag-only
         - ./travis.py frappe --nginx --tag version-12 --tag-only
-    - name: "Build ERPNext python environment (v12)"
+    - stage: "Build ERPNext python environment (v12)"
       if: branch = master AND type != pull_request
       script:
         - ./travis.py erpnext --worker --git-branch 12
         - ./travis.py erpnext --worker --tag v12 --tag-only
         - ./travis.py erpnext --worker --tag version-12 --tag-only
-    - name: "Build ERPNext nginx + static assets (v12)"
+    - stage: "Build ERPNext nginx + static assets (v12)"
       if: branch = master AND type != pull_request
       script:
         - ./travis.py erpnext --nginx --git-branch 12
         - ./travis.py erpnext --nginx --tag v12 --tag-only
         - ./travis.py erpnext --nginx --tag version-12 --tag-only
-    - name: "Build Frappe socketio service (v11)"
+    - stage: "Build Frappe socketio service (v11)"
       if: branch = master AND type != pull_request
       script:
         - ./travis.py frappe --socketio --git-branch 11
         - ./travis.py frappe --socketio --tag v11 --tag-only
         - ./travis.py frappe --socketio --tag version-11 --tag-only
-    - name: "Build Frappe python environment (v11)"
+    - stage: "Build Frappe python environment (v11)"
       if: branch = master AND type != pull_request
       script:
         - ./travis.py frappe --worker --git-branch 11 
         - ./travis.py frappe --worker --tag v11 --tag-only
         - ./travis.py frappe  --worker --tag version-11 --tag-only
-    - name: "Build Frappe nginx + static assets (v11)"
+    - stage: "Build Frappe nginx + static assets (v11)"
       if: branch = master AND type != pull_request
       script:
         - ./travis.py erpnext frappe --nginx --git-branch 11 
         - ./travis.py erpnext frappe --nginx --tag v11 --tag-only
         - ./travis.py erpnext frappe --nginx --tag version-11 --tag-only
-    - name: "Build ERPNext python environment (v11)"
+    - stage: "Build ERPNext python environment (v11)"
       if: branch = master AND type != pull_request
       script:
         - ./travis.py erpnext --worker --git-branch 11
         - ./travis.py erpnext --worker --tag v11 --tag-only
         - ./travis.py erpnext --worker --tag version-11 --tag-only
-    - name: "Build ERPNext nginx + static assets (v11)"
+    - stage: "Build ERPNext nginx + static assets (v11)"
       if: branch = master AND type != pull_request
       script:
         - ./travis.py erpnext --nginx --git-branch 11
         - ./travis.py erpnext --nginx --tag v11 --tag-only
         - ./travis.py erpnext --nginx --tag version-11 --tag-only
-    - name: "Build Frappe socketio service (v11)"
->>>>>>> 301e5e3a
+    - stage: "Build Frappe socketio service (v11)"
       if: branch = master AND type != pull_request
       script:
         - ./travis.py frappe --socketio --git-branch 11
